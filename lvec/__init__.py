# __init__.py
from .lvec import LVec
from .vectors import Vec2D as Vector2D, Vec3D as Vector3D
from .exceptions import ShapeError
from .frame import Frame

<<<<<<< HEAD
__all__ = ['LVec', 'Vector2D', 'Vector3D', 'ShapeError']
__version__ = '0.1.4'
=======
__all__ = ['LVec', 'Vector2D', 'Vector3D', 'Frame', 'ShapeError']
__version__ = '0.1.3'
>>>>>>> 81996cca
<|MERGE_RESOLUTION|>--- conflicted
+++ resolved
@@ -4,10 +4,5 @@
 from .exceptions import ShapeError
 from .frame import Frame
 
-<<<<<<< HEAD
-__all__ = ['LVec', 'Vector2D', 'Vector3D', 'ShapeError']
-__version__ = '0.1.4'
-=======
 __all__ = ['LVec', 'Vector2D', 'Vector3D', 'Frame', 'ShapeError']
-__version__ = '0.1.3'
->>>>>>> 81996cca
+__version__ = '0.1.4'